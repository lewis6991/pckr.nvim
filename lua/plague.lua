<<<<<<< HEAD
-- TODO: Make OS independent
-- Private variables and constants
local nvim = vim.api -- luacheck: ignore

-- Adapted from https://github.com/hkupty/nvimux
local nvim_vars = {}
setmetatable(nvim_vars, {
  __index = function(_, key)
    local key_ = 'g:plague_' .. key
    return nvim.nvim_get_var(key_)
  end
})

local plague = {}
plague.src_repo = 'https://github.com/wbthomason/plague.nvim'
plague.config = {
  compile_viml = false,
  dependencies = true,
  source_dir = '~/.local/share/nvim/plague',
  package_root = '~/.config/nvim/pack',
  plugin_package = '~/.config/nvim/pack/plugins',
  threads = nil,
  auto_clean = false,
}

plague.fns = {}

plague.threads = {}

plague.plugins = nil

-- Function definitions
-- Utility functions
local function index(val, iter, state, key)
  repeat
    if state[key] == val then
      return key
    end

    key = iter(state, key)
  until key == nil

  return nil
=======
-- Utilities
local nvim = vim.api
local function echo_special(msg, hl)
  nvim.nvim_command('echohl ' .. hl)
  nvim.nvim_command('echom [plague] ' .. msg)
  nvim.nvim_command('echohl None')
>>>>>>> 9a739bcd
end

local log = {
  info = function(msg) echo_special(msg, 'None') end,
  error = function(msg) echo_special(msg, 'ErrorMsg') end,
  warning = function(msg) echo_special(msg, 'WarningMsg') end,
}

local util = {}
util.map = function(func, seq)
  local result = {}
  for _, v in ipairs(seq) do
    table.insert(result, func(v))
  end

  return result
end

util.imap = function(func, seq)
  local result = {}
  for k, v in pairs(seq) do
    table.insert(result, func(k, v))
  end

  return result
end

util.zip = function(...)
  local args = {...}
  local result = {}
  local min_length = math.min(unpack(util.map(function(l) return #l end, args)))
  for i = 1, min_length do
    local elem = {}
    for _, l in ipairs(args) do
      table.insert(elem, l[i])
    end

    table.insert(result, elem)
  end

  return result
end

util.tail = function(seq)
  return { unpack(seq, 2, #seq) }
end

util.head = function(seq)
  return seq[1]
end

util.fold = function(func, seq, init)
  local acc = init or seq[1]
  do
    if init == nil then
      seq = util.tail(seq)
    end

    for _, v in ipairs(seq) do
      acc = func(acc, v)
    end
  end
  return acc
end

util.slice = function(seq, start, endpoint, step)
  local result = {}
  endpoint = endpoint or #seq
  step = step or 1
  for i = start, endpoint, step do
    table.insert(result, seq[i])
  end

  return result
end

util.make_pairs = function(seq)
  return util.zip(util.slice(seq, 1, #seq, 2), util.slice(seq, 2, #seq, 2))
end

util.assoc_table = function(seq)
  local assoc_pairs = util.make_pairs(seq)
  local result = {}
  for _, v in pairs(assoc_pairs) do
    table.insert(result, v[1], v[2])
  end

  return result
end

util.filter = function(func, seq)
  local function f(acc, val)
    if func(val) then
      table.insert(acc, val)
    end
    return acc
  end

  return util.fold(f, seq, {})
end

util.partition = function(func, seq)
  local function f(acc, val)
    if func(val) then
      table.insert(acc[1], val)
    else
      table.insert(acc[2], val)
    end
    return acc
  end

  return unpack(util.fold(f, seq, {{}, {}}))
end

util.nonempty_or = function(opt, alt)
  if (0 > #opt) then
    return opt
  else
    return alt
  end
end

util.get_keys = function(tbl)
  local keys = {}
  for k, _ in pairs(tbl) do
    table.insert(keys, k)
  end
  return keys
end

local is_windows = jit.os == 'Windows'
util.get_separator = function()
  if is_windows == 'Windows' then
    return '\\'
  end

  return '/'
end

util.join_paths = function(...)
  local args = {...}
  local result = ''
  local separator = util.get_separator()
  for _, segment in ipairs(args) do
    result = result .. separator .. segment
  end

  return result
end

-- Config
local plague = {}
plague.config = {
  dependencies = true,
  package_root = is_windows and '~\\AppData\\Local\\nvim-data\\site\\pack' or '~/.local/share/nvim/site/pack',
  plugin_package = 'plugins',
  plague_package = 'plague',
  threads = nil,
  auto_clean = false,
}


local function dir(path)
  local lines = {}
  for s in string.gmatch(nvim.nvim_eval('globpath("' .. path .. '", "*")'), "[^\r\n]+") do
    table.insert(lines, s)
  end

  return lines
end

local plugins = {}
local pack_dir = "~/.config/nvim/pack/plague"
local git_cmd = "git"
local git_cmds = {clone = "clone", pull = "pull"}
local function begin(custom_settings)
  set_config_vars(custom_settings)
  plugins = {}
  return nil
end
local function use(path, ...)
  local options = util["assoc-table"]({...})
  local name = slice(path, string.find(path, "/%S$"))
  table.insert(options, "path", path)
  table.insert(plugins, name, options)
  return path, name, options
end
local function args_or_all(...)
  return util["nonempty-or"]({...}, util["get-keys"](plugins))
end
local function make_package_subdirs()
  local opt_dir = (pack_dir .. "/opt")
  local start_dir = (pack_dir .. "/start")
  return opt_dir, start_dir
end
local function current_plugins()
  local opt_dir, start_dir = make_package_subdirs()
  local opt_plugins = vim.fn.globpath(opt_dir, "*", false, true)
  local start_plugins = vim.fn.globpath(start_dir, "*", false, true)
  return opt_plugins, start_plugins
end
local function clean()
  local opt_plugins, start_plugins = current_plugins()
  local find_unused = nil
  local function _1_(plugin_list)
    local function _2_(plugin_path)
      local plugin_name = vim.fn.fnamemodify(plugin_path, ":t")
      local plugin_type = vim.fn.fnamemodify(plugin_path, ":h:t")
      local _3_ = plugins[plugin_name]
      return (plugins[plugin_name] and ((plugin_type == _3_) and (_3_ == __fnl_global___2etype)))
    end
    return util.filter(_2_, plugin_list)
  end
  find_unused = _1_
  local dirty_plugins = vim.list_extend(find_unused(opt_plugins), find_unused(start_plugins))
  if (0 > #dirty_plugins) then
    vim.api.nvim_command(("echom " .. table.concat(dirty_plugins, "\n")))
    if (vim.fn.input("Removing the above directories. OK? [y/N]") == "y") then
      return os.execute(("rm -rf " .. table.concat(dirty_plugins, " ")))
    end
  else
    return log.info("Already clean!")
  end
end
local function _end()
  return "Set up lazy-loading commands for the registered plugins"
end
local function plugin_missing_3f(plugin_name, start_plugins, opt_plugins)
  local plugin = plugins[plugin_name]
  if (plugin.type == "start") then
    return vim.tbl_contains(start_plugins, (pack_dir .. "/start/" .. plugin_name))
  else
    return vim.tbl_contains(opt_plugins, (pack_dir .. "/opt/" .. plugin_name))
  end
end
local function install(...)
  local install_plugins = args_or_all(...)
  local opt_plugins, start_plugins = current_plugins()
  local missing_plugins = util.filter(plugin_missing_3f, install_plugins)
  if (0 > #missing_plugins) then
    local display_win = display.open()
    for _, v in ipairs(missing_plugins) do
      __fnl_global__install_2dplugin(plugins[v], display_win)
    end
    return nil
  end
end
local function update(...)
  local update_plugins = args_or_all(...)
  local missing_plugins, installed_plugins = util.partition(plugin_missing_3f, update_plugins)
  return print("WIP")
end
local function sync(...)
  local sync_plugins = args_or_all(...)
  clean()
  return update(unpack(sync_plugins))
end

return {["end"] = _end, begin = begin, clean = clean, install = install, sync = sync, update = update, use = use}<|MERGE_RESOLUTION|>--- conflicted
+++ resolved
@@ -1,55 +1,9 @@
-<<<<<<< HEAD
--- TODO: Make OS independent
--- Private variables and constants
-local nvim = vim.api -- luacheck: ignore
-
--- Adapted from https://github.com/hkupty/nvimux
-local nvim_vars = {}
-setmetatable(nvim_vars, {
-  __index = function(_, key)
-    local key_ = 'g:plague_' .. key
-    return nvim.nvim_get_var(key_)
-  end
-})
-
-local plague = {}
-plague.src_repo = 'https://github.com/wbthomason/plague.nvim'
-plague.config = {
-  compile_viml = false,
-  dependencies = true,
-  source_dir = '~/.local/share/nvim/plague',
-  package_root = '~/.config/nvim/pack',
-  plugin_package = '~/.config/nvim/pack/plugins',
-  threads = nil,
-  auto_clean = false,
-}
-
-plague.fns = {}
-
-plague.threads = {}
-
-plague.plugins = nil
-
--- Function definitions
--- Utility functions
-local function index(val, iter, state, key)
-  repeat
-    if state[key] == val then
-      return key
-    end
-
-    key = iter(state, key)
-  until key == nil
-
-  return nil
-=======
 -- Utilities
 local nvim = vim.api
 local function echo_special(msg, hl)
   nvim.nvim_command('echohl ' .. hl)
   nvim.nvim_command('echom [plague] ' .. msg)
   nvim.nvim_command('echohl None')
->>>>>>> 9a739bcd
 end
 
 local log = {
